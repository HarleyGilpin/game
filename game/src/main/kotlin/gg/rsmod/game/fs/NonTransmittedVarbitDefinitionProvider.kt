--- conflicted
+++ resolved
@@ -88,15 +88,12 @@
         VarbitDef(27965).also { it.varp = 17965; it.startBit = 0; it.endBit = 0 }, // Is farm patch 7965 protected
         VarbitDef(37965).also { it.varp = 17965; it.startBit = 1; it.endBit = 2 }, // Is farm patch 7965 composted
         VarbitDef(47965).also { it.varp = 17965; it.startBit = 2; it.endBit = 6 }, // Lives left on farm patch 7965
-<<<<<<< HEAD
         VarbitDef(28391).also { it.varp = 18391; it.startBit = 0; it.endBit = 0 }, // Is farm patch 8391 protected
         VarbitDef(38391).also { it.varp = 18391; it.startBit = 1; it.endBit = 2 }, // Is farm patch 8391 composted
         VarbitDef(48391).also { it.varp = 18391; it.startBit = 2; it.endBit = 6 }, // Lives left on farm patch 8391
-=======
         VarbitDef(27807).also { it.varp = 17807; it.startBit = 0; it.endBit = 0 }, // Is farm patch 7807 protected
         VarbitDef(37807).also { it.varp = 17807; it.startBit = 1; it.endBit = 2 }, // Is farm patch 7807 composted
         VarbitDef(47807).also { it.varp = 17807; it.startBit = 2; it.endBit = 6 }, // Lives left on farm patch 7807
->>>>>>> e2010202
     )
 
     init {
