--- conflicted
+++ resolved
@@ -8,40 +8,22 @@
 enum class Direction(val orientationValue: Int, val walkValue: Int, val faceNpc: Int) {
 
     NONE(orientationValue = -1, walkValue = -1, faceNpc = -1),
-
-<<<<<<< HEAD
+    
     NORTH_WEST(orientationValue = 0, walkValue = 5, faceNpc = 4),
 
     NORTH(orientationValue = 1, walkValue = 6, faceNpc = 5),
 
     NORTH_EAST(orientationValue = 2, walkValue = 7, faceNpc = 6),
-=======
-    NORTH_WEST(orientationValue = 0, walkValue = 5),
-
-    NORTH(orientationValue = 1, walkValue = 6),
-
-    NORTH_EAST(orientationValue = 2, walkValue = 7),
->>>>>>> 0a4cecef
-
+    
     WEST(orientationValue = 3, walkValue = 3, faceNpc = 3),
 
-<<<<<<< HEAD
     EAST(orientationValue = 4, walkValue = 4, faceNpc = 7),
 
     SOUTH_WEST(orientationValue = 5, walkValue = 0, faceNpc = 2),
-=======
-    EAST(orientationValue = 4, walkValue = 4),
-
-    SOUTH_WEST(orientationValue = 5, walkValue = 0),
->>>>>>> 0a4cecef
 
     SOUTH(orientationValue = 6, walkValue = 1, faceNpc = 1),
 
-<<<<<<< HEAD
     SOUTH_EAST(orientationValue = 7, walkValue = 2, faceNpc = 0);
-=======
-    SOUTH_EAST(orientationValue = 7, walkValue = 2);
->>>>>>> 0a4cecef
 
     fun isDiagonal(): Boolean = this == SOUTH_EAST || this == SOUTH_WEST || this == NORTH_EAST || this == NORTH_WEST
 
