--- conflicted
+++ resolved
@@ -147,15 +147,8 @@
     val instancedMap = world.instanceAllocator.getMap(player.tile)
     val tile = player.tile
     if (instancedMap == null) {
-        player.message(
-<<<<<<< HEAD
-            "Tile=[<col=42C66C>${tile.x}, ${tile.z}, ${tile.height}</col>], Region=${player.tile.regionId}",
-            type = ChatMessageType.CONSOLE,
-=======
-            "Tile=[<col=42C66C>${tile.x}, ${tile.z}, ${tile.height}</col>], Region=${player.tile.regionId}, Object=${player.world.getObject(tile, ObjectType.INTERACTABLE)}",
-            type = ChatMessageType.CONSOLE
->>>>>>> 86e6db85
-        )
+        player.message("Tile=[<col=42C66C>${tile.x}, ${tile.z}, ${tile.height}</col>], Region=${player.tile.regionId}, Object=${player.world.getObject(tile, ObjectType.INTERACTABLE)}",
+            type = ChatMessageType.CONSOLE)
     } else {
         val delta = tile - instancedMap.area.bottomLeft
         player.message(
