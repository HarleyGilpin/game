--- conflicted
+++ resolved
@@ -1,4 +1,4 @@
-package gg.rsmod.plugins.content.skills.mining
+ackage gg.rsmod.plugins.content.skills.mining
 
 import gg.rsmod.game.fs.def.ItemDef
 import gg.rsmod.game.fs.def.ObjectDef
@@ -13,84 +13,22 @@
 import kotlin.math.min
 
 object Mining {
-<<<<<<< HEAD
-=======
+    
     private const val MINING_ANIMATION_TIME = 16
 
     suspend fun mineRock(it: QueueTask, obj: GameObject, rock: RockType) {
         val p = it.player
->>>>>>> dc1f33ed
 
-    suspend fun mineRock(it: QueueTask, obj: GameObject, rock: RockType) {
-        val player = it.player
-        if (!canMine(it, player, obj, rock)) {
+        if (!canMine(it, p, obj, rock)) {
             return
         }
+
+        val oreName = p.world.definitions.get(ItemDef::class.java, rock.reward).name.lowercase()
+
         val pick = PickaxeType.values.reversed().firstOrNull {
-            player.getSkills()
-                .getMaxLevel(Skills.MINING) >= it.level && (player.equipment.contains(it.item) || player.inventory.contains(
-                it.item
-            ))
+            p.getSkills()
+                .getMaxLevel(Skills.MINING) >= it.level && (p.equipment.contains(it.item) || p.inventory.contains(it.item))
         }!!
-<<<<<<< HEAD
-        player.filterableMessage("You swing your pick at the rock.")
-        while (canMine(it, player, obj, rock)) {
-            player.animate(pick.animation)
-            it.wait(pick.ticksBetweenRolls)
-            val level = player.getSkills().getCurrentLevel(Skills.MINING)
-            if (interpolate(rock.lowChance, rock.highChance, level) > RANDOM.nextInt(255)) {
-                onSuccess(it, obj, rock)
-                break
-            }
-        }
-        player.animate(-1)
-    }
-
-    private suspend fun onSuccess(it: QueueTask, obj: GameObject, rock: RockType) {
-
-        val player = it.player
-        val oreName = player.world.definitions.get(ItemDef::class.java, rock.reward).name.lowercase()
-        val depletedRockId = player.world.definitions.get(ObjectDef::class.java, obj.id).depleted
-        var chanceOfGem = player.world.random(256)
-        val world = player.world
-        val depletedOre = DynamicObject(obj, depletedRockId)
-        val oreObject = DynamicObject(obj)
-
-        player.filterableMessage("You manage to mine some $oreName.")
-
-        if (player.hasEquipped(
-                EquipmentType.AMULET,
-                Items.AMULET_OF_GLORY_1,
-                Items.AMULET_OF_GLORY_2,
-                Items.AMULET_OF_GLORY_3,
-                Items.AMULET_OF_GLORY_4,
-                Items.AMULET_OF_GLORY_T,
-                Items.AMULET_OF_GLORY_T1,
-                Items.AMULET_OF_GLORY_T2,
-                Items.AMULET_OF_GLORY_T3,
-                Items.AMULET_OF_GLORY_T4,
-                Items.AMULET_OF_GLORY_T_10719,
-                Items.AMULET_OF_GLORY_8283
-            )
-        ) {
-            chanceOfGem = player.world.random(86)
-        }
-
-        if (chanceOfGem == 1) {
-            player.inventory.add(Items.UNCUT_DIAMOND + (player.world.random(0..3) * 2))
-        }
-
-        if (player.hasEquipped(
-                EquipmentType.CHEST,
-                Items.VARROCK_ARMOUR_1,
-                Items.VARROCK_ARMOUR_2,
-                Items.VARROCK_ARMOUR_3,
-                Items.VARROCK_ARMOUR_4
-            )
-        ) {
-            if ((rock.varrockArmourAffected - (player.getEquipment(EquipmentType.CHEST)?.id ?: -1)) >= 0) {
-                player.inventory.add(rock.reward)
-=======
 
         p.filterableMessage("You swing your pick at the rock.")
 
@@ -113,7 +51,10 @@
                 }
             }
 
-            val time = min(MINING_ANIMATION_TIME - ticks % MINING_ANIMATION_TIME, pick.ticksBetweenRolls - ticks % pick.ticksBetweenRolls)
+            val time = min(
+                MINING_ANIMATION_TIME - ticks % MINING_ANIMATION_TIME,
+                pick.ticksBetweenRolls - ticks % pick.ticksBetweenRolls
+            )
             it.wait(time)
             ticks += time
         }
@@ -123,15 +64,36 @@
         p.filterableMessage("You manage to mine some $oreName")
 
         var chanceOfGem = p.world.random(256)
-        if (p.hasEquipped(EquipmentType.AMULET, Items.AMULET_OF_GLORY_1, Items.AMULET_OF_GLORY_2, Items.AMULET_OF_GLORY_3, Items.AMULET_OF_GLORY_4, Items.AMULET_OF_GLORY_T, Items.AMULET_OF_GLORY_T1, Items.AMULET_OF_GLORY_T2, Items.AMULET_OF_GLORY_T3, Items.AMULET_OF_GLORY_T4, Items.AMULET_OF_GLORY_T_10719, Items.AMULET_OF_GLORY_8283)) {
+        if (p.hasEquipped(
+                EquipmentType.AMULET,
+                Items.AMULET_OF_GLORY_1,
+                Items.AMULET_OF_GLORY_2,
+                Items.AMULET_OF_GLORY_3,
+                Items.AMULET_OF_GLORY_4,
+                Items.AMULET_OF_GLORY_T,
+                Items.AMULET_OF_GLORY_T1,
+                Items.AMULET_OF_GLORY_T2,
+                Items.AMULET_OF_GLORY_T3,
+                Items.AMULET_OF_GLORY_T4,
+                Items.AMULET_OF_GLORY_T_10719,
+                Items.AMULET_OF_GLORY_8283
+            )
+        ) {
             chanceOfGem = p.world.random(86)
         }
 
-        if(chanceOfGem == 1) {
+        if (chanceOfGem == 1) {
             p.inventory.add(Items.UNCUT_DIAMOND + (p.world.random(0..3) * 2))
         }
 
-        if (p.hasEquipped(EquipmentType.CHEST, Items.VARROCK_ARMOUR_1, Items.VARROCK_ARMOUR_2, Items.VARROCK_ARMOUR_3, Items.VARROCK_ARMOUR_4)) {
+        if (p.hasEquipped(
+                EquipmentType.CHEST,
+                Items.VARROCK_ARMOUR_1,
+                Items.VARROCK_ARMOUR_2,
+                Items.VARROCK_ARMOUR_3,
+                Items.VARROCK_ARMOUR_4
+            )
+        ) {
             if ((rock.varrockArmourAffected - (p.getEquipment(EquipmentType.CHEST)?.id ?: -1)) >= 0) {
                 p.inventory.add(rock.reward)
             }
@@ -151,46 +113,27 @@
                 wait(rock.respawnDelay)
                 world.remove(depletedOre)
                 world.spawn(DynamicObject(obj))
->>>>>>> dc1f33ed
             }
         }
-
-        player.inventory.add(rock.reward)
-        player.addXp(Skills.MINING, rock.experience)
-        player.playSound(3600)
-        player.animate(-1)
-
-        if (depletedRockId != -1) {
-            world.remove(oreObject)
-            world.queue {
-                world.spawn(depletedOre)
-                wait(rock.respawnDelay) //TODO: add support mining guild runite ore respawn timer
-                world.remove(depletedOre)
-                world.spawn(oreObject)
-            }
-        }
-
     }
 
-    private suspend fun canMine(it: QueueTask, player: Player, obj: GameObject, rock: RockType): Boolean {
-        if (!player.world.isSpawned(obj)) {
+    private suspend fun canMine(it: QueueTask, p: Player, obj: GameObject, rock: RockType): Boolean {
+        if (!p.world.isSpawned(obj)) {
             return false
         }
         val pick = PickaxeType.values.reversed().firstOrNull {
-            player.getSkills()
-                .getMaxLevel(Skills.MINING) >= it.level && (player.equipment.contains(it.item) || player.inventory.contains(
-                it.item
-            ))
+            p.getSkills()
+                .getMaxLevel(Skills.MINING) >= it.level && (p.equipment.contains(it.item) || p.inventory.contains(it.item))
         }
         if (pick == null) {
             it.messageBox("You need a pickaxe to mine this rock. You do not have a pickaxe<br><br>which you have the Mining level to use.")
             return false
         }
-        if (player.getSkills().getMaxLevel(Skills.MINING) < rock.level) {
+        if (p.getSkills().getMaxLevel(Skills.MINING) < rock.level) {
             it.messageBox("You need a Mining level of ${rock.level} to mine this rock.")
             return false
         }
-        if (player.inventory.isFull) {
+        if (p.inventory.isFull) {
             it.messageBox("Your inventory is too full to hold any more ores.")
             return false
         }
