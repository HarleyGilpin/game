--- conflicted
+++ resolved
@@ -58,15 +58,14 @@
     CatherbyFruitTree(Objs.FRUIT_TREE_PATCH_7965, "fruit tree patch", SeedType.FruitTree),
 
     /**
-<<<<<<< HEAD
      * Trees
      */
     LumbridgeTree(Objs.TREE_PATCH_8391, "tree patch", SeedType.Tree),
-=======
+
+    /**
      * Special
      */
     Calquat(Objs.CALQUAT_TREE_7807, "calquat tree patch", SeedType.Calquat),
->>>>>>> e2010202
     ;
 
     var varbit: Int = -1
