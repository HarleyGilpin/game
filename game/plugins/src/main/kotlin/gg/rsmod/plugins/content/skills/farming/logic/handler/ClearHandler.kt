package gg.rsmod.plugins.content.skills.farming.logic.handler

import gg.rsmod.game.model.entity.Player
import gg.rsmod.plugins.api.cfg.Items
import gg.rsmod.plugins.api.ext.filterableMessage
import gg.rsmod.plugins.api.ext.message
import gg.rsmod.plugins.api.ext.playSound
import gg.rsmod.plugins.content.skills.farming.data.Patch
import gg.rsmod.plugins.content.skills.farming.data.Seed
import gg.rsmod.plugins.content.skills.farming.logic.PatchState

/**
 * Logic related to clearing a patch that has died
 */
class ClearHandler(private val state: PatchState, private val player: Player) {

    private val farmingTimerDelayer = FarmingTimerDelayer(player)

<<<<<<< HEAD
    private fun canClear() = (state.isDead || (state.isProducing && state.livesLeft == 0 && state.seed!!.harvest.choppedDownVarbit == null) || state.isChoppedDown) && player.inventory.contains(Items.SPADE)
=======
    private fun canClear() =
            (
                state.isDead
                    || (state.isProducing && state.livesLeft == 0 && state.seed!!.harvest.choppedDownVarbit == null)
                    || state.isChoppedDown
                    || containsScarecrow()
            ) && player.inventory.contains(Items.SPADE)

    private fun containsScarecrow() = state.seed == Seed.Scarecrow
>>>>>>> 8316e69a

    fun clear() {
        if (canClear()) {
            if (containsScarecrow() && player.inventory.isFull) {
                player.message("You need at least one free inventory space to do that.")
                return
            }

            player.lockingQueue {
                player.animate(animation)
                player.playSound(sound)
                farmingTimerDelayer.delayIfNeeded(clearWaitTime)
                wait(clearWaitTime)
<<<<<<< HEAD
=======
                if (containsScarecrow()) {
                    player.inventory.add(Items.SCARECROW)
                }
>>>>>>> 8316e69a
                state.clear()
                player.filterableMessage("You have successfully cleared this patch for new crops.")
            }
        }
    }

    companion object {
        private const val animation = 830
        private const val sound = 1470
        private const val clearWaitTime = 3
    }
}<|MERGE_RESOLUTION|>--- conflicted
+++ resolved
@@ -16,9 +16,6 @@
 
     private val farmingTimerDelayer = FarmingTimerDelayer(player)
 
-<<<<<<< HEAD
-    private fun canClear() = (state.isDead || (state.isProducing && state.livesLeft == 0 && state.seed!!.harvest.choppedDownVarbit == null) || state.isChoppedDown) && player.inventory.contains(Items.SPADE)
-=======
     private fun canClear() =
             (
                 state.isDead
@@ -28,7 +25,6 @@
             ) && player.inventory.contains(Items.SPADE)
 
     private fun containsScarecrow() = state.seed == Seed.Scarecrow
->>>>>>> 8316e69a
 
     fun clear() {
         if (canClear()) {
@@ -42,12 +38,9 @@
                 player.playSound(sound)
                 farmingTimerDelayer.delayIfNeeded(clearWaitTime)
                 wait(clearWaitTime)
-<<<<<<< HEAD
-=======
                 if (containsScarecrow()) {
                     player.inventory.add(Items.SCARECROW)
                 }
->>>>>>> 8316e69a
                 state.clear()
                 player.filterableMessage("You have successfully cleared this patch for new crops.")
             }
