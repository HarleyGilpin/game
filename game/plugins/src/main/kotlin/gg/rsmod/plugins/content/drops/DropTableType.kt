package gg.rsmod.plugins.content.drops

enum class DropTableType {
    KILL,
    PICKPOCKET,
    STALL,
<<<<<<< HEAD
    CHEST
=======
    CHEST,
>>>>>>> 59155520
}<|MERGE_RESOLUTION|>--- conflicted
+++ resolved
@@ -4,9 +4,5 @@
     KILL,
     PICKPOCKET,
     STALL,
-<<<<<<< HEAD
-    CHEST
-=======
     CHEST,
->>>>>>> 59155520
 }