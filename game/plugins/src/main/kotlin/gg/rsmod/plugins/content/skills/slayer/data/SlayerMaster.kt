package gg.rsmod.plugins.content.skills.slayer.data

import gg.rsmod.game.model.combat.SlayerAssignment
import gg.rsmod.plugins.api.Skills
import gg.rsmod.plugins.api.cfg.*
import gg.rsmod.plugins.content.quests.Quest

/**
 * @author Alycia <https://github.com/alycii>
 */
class SlayerData(private val assignmentsByMaster: Map<SlayerMaster, List<Assignment>>) {
    fun getAssignmentsForMaster(master: SlayerMaster): List<Assignment> {
        return assignmentsByMaster[master] ?: emptyList()
    }
}

data class Assignment(
    val assignment: SlayerAssignment,
    val amount: IntRange = 0..0,
    val requirement: List<Requirement> = emptyList()
)

enum class SlayerMaster(val id: Int, val identifier: String, val defaultAmount: IntRange) {
    TURAEL(Npcs.TURAEL, "Turael", 15..50),
    VANNAKA(Npcs.VANNAKA, "Vannaka", 60..120),
    MAZCHNA(Npcs.MAZCHNA, identifier = "Mazchna", 15 .. 70),
}

// TODO: Note, I only added data for monsters that we currently have definitions for.
val slayerData = SlayerData(
    mapOf(
        SlayerMaster.TURAEL to listOf(
            //Assignment(assignment = SlayerAssignment.BANSHEE),
            Assignment(assignment = SlayerAssignment.BAT),
            Assignment(assignment = SlayerAssignment.BIRD),
            Assignment(assignment = SlayerAssignment.BEAR),
            Assignment(
                assignment = SlayerAssignment.CAVE_BUG,
                requirement = listOf(
                    SkillRequirement(skill = Skills.SLAYER, level = 7)
                )
            ),
            Assignment(
                assignment = SlayerAssignment.CAVE_SLIME,
                requirement = listOf(
                    SkillRequirement(skill = Skills.SLAYER, level = 17)
                )
            ),
            Assignment(assignment = SlayerAssignment.COW),
            // Assignment(assignment = SlayerAssignment.CRAWLING_HAND),
            // Assignment(assignment = SlayerAssignment.DESERT_LIZARD),
            // Assignment(assignment = SlayerAssignment.DOG),
            Assignment(assignment = SlayerAssignment.DWARF),
            Assignment(assignment = SlayerAssignment.GHOST),
            Assignment(assignment = SlayerAssignment.GOBLIN),
            // Assignment(assignment = SlayerAssignment.ICEFIEND, amount = 10..20),
            // Assignment(assignment = SlayerAssignment.MINOTAUR),
            // Assignment(assignment = SlayerAssignment.MONKEY),
            Assignment(assignment = SlayerAssignment.SCORPION),
            Assignment(assignment = SlayerAssignment.SKELETON),
            Assignment(assignment = SlayerAssignment.SPIDER),
            Assignment(assignment = SlayerAssignment.WOLF),
            Assignment(assignment = SlayerAssignment.ZOMBIE),
        ),
        SlayerMaster.VANNAKA to listOf(
<<<<<<< HEAD
            Assignment(
                assignment = SlayerAssignment.COCKATRICE,
                requirement = listOf(
                    SkillRequirement(skill = Skills.SLAYER, level = 25),
                    SkillRequirement(skill = Skills.DEFENCE, level = 20),
                )
            ),
            // TODO: have this require dragon slayer
            Assignment(
                assignment = SlayerAssignment.GREEN_DRAGON,
                requirement = listOf(
                    QuestPointRequirement(points = Quest.quests.sumOf { it.pointReward })
                )
            ),
            Assignment(assignment = SlayerAssignment.HILL_GIANT),
            Assignment(assignment = SlayerAssignment.LESSER_DEMON),
            Assignment(assignment = SlayerAssignment.MOSS_GIANT),
            Assignment(
                assignment = SlayerAssignment.PYREFIEND,
                requirement = listOf(
                    SkillRequirement(skill = Skills.SLAYER, level = 30)
                )
            ),
=======
            Assignment(assignment = SlayerAssignment.ICE_WARRIOR),
            Assignment(assignment = SlayerAssignment.ICE_GIANT)
>>>>>>> 2d8bec40
        ),
        SlayerMaster.MAZCHNA to listOf(
            Assignment(assignment = SlayerAssignment.ICE_WARRIOR)
        )
    )
)<|MERGE_RESOLUTION|>--- conflicted
+++ resolved
@@ -63,7 +63,6 @@
             Assignment(assignment = SlayerAssignment.ZOMBIE),
         ),
         SlayerMaster.VANNAKA to listOf(
-<<<<<<< HEAD
             Assignment(
                 assignment = SlayerAssignment.COCKATRICE,
                 requirement = listOf(
@@ -87,13 +86,9 @@
                     SkillRequirement(skill = Skills.SLAYER, level = 30)
                 )
             ),
-=======
             Assignment(assignment = SlayerAssignment.ICE_WARRIOR),
             Assignment(assignment = SlayerAssignment.ICE_GIANT)
->>>>>>> 2d8bec40
+
         ),
-        SlayerMaster.MAZCHNA to listOf(
-            Assignment(assignment = SlayerAssignment.ICE_WARRIOR)
-        )
     )
 )