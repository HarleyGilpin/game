package gg.rsmod.plugins.content.skills.farming.logic

import gg.rsmod.game.model.entity.Player
import gg.rsmod.plugins.api.ext.farmingManager
import gg.rsmod.plugins.content.skills.farming.constants.CompostState
import gg.rsmod.plugins.content.skills.farming.data.FlowerProtection
import gg.rsmod.plugins.content.skills.farming.data.Patch
import gg.rsmod.plugins.content.skills.farming.data.Seed
import mu.KLogging

/**
 * Stores all relevant data related to a patch. This should be the only single class that handles mutations related to a patch
 */
class PatchState(val patch: Patch, private val player: Player) {

    private val mainVarbit = VarbitUpdater(patch.varbit, player)
    private val protectedVarbit = VarbitUpdater(patch.id + if (patch.id < 10000) 20000 else 200000, player)
    private val compostVarbit = VarbitUpdater(patch.id + if (patch.id < 10000) 30000 else 300000, player)
    private val livesVarbit = VarbitUpdater(patch.id + if (patch.id < 10000) 40000 else 400000, player)

    private val weeds get() = if (mainVarbit.value in weedVarbits) maxWeeds - mainVarbit.value else 0

    val seed get() = findSeed()
    val growthStage get() = seed?.growthStage(mainVarbit.value)
<<<<<<< HEAD
    val isDiseased get() = seed?.diseasedVarbits?.let { mainVarbit.value in it } ?: false
    val isDead get() = seed?.diedVarbits?.let { mainVarbit.value in it } ?: false
    val compostState get() = CompostState.fromVarbit(compostVarbit.value)
=======
    val isDiseased get() = seed?.isDiseased(mainVarbit.value) ?: false
    val isDead get() = seed?.isDead(mainVarbit.value) ?: false
    val compostState get() = CompostState.fromVarbit(compostVarbit.value) ?: CompostState.None
>>>>>>> 4c585396
    val isProtectedThroughPayment get() = protectedVarbit.value == 1
    val isWatered get() = seed?.wateredVarbits?.let { mainVarbit.value in it } ?: false
    val livesLeft get() = if (seed?.seedType?.harvest?.livesReplenish == true) produceAvailable else livesVarbit.value
    val isWeedy get() = weeds > 0
    val isWeedsFullyGrown get() = weeds == maxWeeds
    val isEmpty get() = mainVarbit.value == emptyPatchVarbit
    val isPlantFullyGrown get() = seed?.let {
        if (it.seedType.harvest.livesReplenish) {
            mainVarbit.value in (it.harvestableVarbits + it.producingVarbits + it.harvest.choppedDownVarbit + it.harvest.clearableVarbit + it.harvest.healthCheckVarbit + it.harvest.choppableVarbit).mapNotNull { it }.toSet()
        } else {
            it.growth.growthStages == growthStage!!
        }
    } ?: false
    val isFullyGrown get() = isWeedsFullyGrown || isPlantFullyGrown
    val isProtected get() = isProtectedThroughPayment || isProtectedByFlower
    val healthCanBeChecked get() = mainVarbit.value == seed?.harvest?.healthCheckVarbit
    val isProducing get() = seed?.producingVarbits?.let { mainVarbit.value in it } ?: false
    val produceAvailable get() = seed?.producingLivesVarbits?.indexOf(mainVarbit.value) ?: 0
    val canBeChopped get() = mainVarbit.value == seed?.harvest?.choppableVarbit
    val isChoppedDown get() = mainVarbit.value == seed?.harvest?.choppedDownVarbit
    val isProtectedByFlower get() = seed?.let { s ->
        val patch = FlowerProtection.allotmentLinks[patch] ?: return@let null
        val flowerManager = player.farmingManager().getPatchManager(patch)
        val flower = flowerManager.state.seed ?: return@let null
        flowerManager.state.isPlantFullyGrown && s in (FlowerProtection.protections[flower] ?: listOf())
    } ?: false

    fun removeWeed() {
        if (isWeedy) {
            mainVarbit.increaseByOne()
        } else {
            logInvalidOperation("remove weed")
        }
    }

    fun addWeed() {
        if (mainVarbit.value in 1..3) {
            mainVarbit.decreaseByOne()
        } else {
            logInvalidOperation("add weed")
        }
    }

    fun plantSeed(plantedSeed: Seed) {
        if (isEmpty && plantedSeed.seedType in patch.seedTypes) {
            mainVarbit.set(plantedSeed.plant.plantedVarbit)
            if (seed!!.seedType.harvest.fixedLives) {
                setLives(seed!!.plant.baseLives)
            } else {
                setLives(seed!!.plant.baseLives + compostState.lives)
            }
        } else {
            logInvalidOperation("plant seed")
        }
    }

    fun compost(type: CompostState) {
        if (compostState == CompostState.None || type == CompostState.None) {
            compostVarbit.set(type.varbitValue)
        } else {
            logInvalidOperation("compost")
        }
    }

    fun growSeed() {
        seed?.let {
            val wateredVarbits = it.wateredVarbits ?: listOf()
            if (mainVarbit.value in it.growableVarbits || mainVarbit.value in wateredVarbits) {
                val nextIndex = (it.growableVarbits.indexOf(mainVarbit.value).takeUnless { it == -1 }
                    ?: wateredVarbits.indexOf(mainVarbit.value)) + 1

                if (nextIndex == it.growableVarbits.size) {
                    mainVarbit.set(it.harvest.healthCheckVarbit ?: it.harvest.fullLivesHarvestableVarbit)
                } else {
                    mainVarbit.set(it.growableVarbits[nextIndex])
                }
            } else {
                logInvalidOperation("grow")
            }
        } ?: logInvalidOperation("grow null seed")
    }

    fun water() {
        seed?.let {
            if (it.wateredVarbits != null && mainVarbit.value in it.growableVarbits) {
                val index = it.growableVarbits.indexOf(mainVarbit.value)
                mainVarbit.set(it.wateredVarbits[index])
            } else {
                logInvalidOperation("water")
            }
        } ?: logInvalidOperation("water null seed")
    }

    fun protect() {
        protectedVarbit.set(1)
    }

    fun removeProtection() {
        protectedVarbit.set(0)
    }

    fun disease() {
        seed?.let {
            val wateredVarbits = it.wateredVarbits ?: listOf()
            if (mainVarbit.value in it.growableVarbits || mainVarbit.value in wateredVarbits) {
                val index = it.growableVarbits.indexOf(mainVarbit.value).takeUnless { it == -1 }
                    ?: wateredVarbits.indexOf(mainVarbit.value)

                mainVarbit.set(it.diseasedVarbits[index])
            } else {
                logInvalidOperation("disease")
            }
        } ?: logInvalidOperation("disease null seed")
    }

    fun cure() {
        seed?.let {
            if (mainVarbit.value in it.diseasedVarbits) {
                val index = it.diseasedVarbits.indexOf(mainVarbit.value)
                mainVarbit.set(it.growableVarbits[index])
            } else {
                logInvalidOperation("cure")
            }
        } ?: logInvalidOperation("cure null seed")
    }

    fun die() {
        seed?.let {
            if (mainVarbit.value in it.diseasedVarbits) {
                val index = it.diseasedVarbits.indexOf(mainVarbit.value)
                mainVarbit.set(it.diedVarbits[index])
            } else {
                logInvalidOperation("die")
            }
        } ?: logInvalidOperation("die null seed")
    }

    fun chopDown() {
        seed?.let {
            if (mainVarbit.value == it.harvest.choppableVarbit) {
                mainVarbit.set(it.harvest.choppedDownVarbit!!)
            } else {
                logInvalidOperation("chop down")
            }
        } ?: logInvalidOperation("chop down null seed")
    }

    fun regrowChoppedDownCrop() {
        seed?.let {
            if (mainVarbit.value == it.harvest.choppedDownVarbit) {
                mainVarbit.set(it.harvest.choppableVarbit!!)
            } else {
                logInvalidOperation("regrow")
            }
        } ?: logInvalidOperation("regrow null seed")
    }

    fun removeLife() {
        if (mainVarbit.value in (seed?.harvestableVarbits ?: listOf())) {
            updateLifes(-1)
            if (seed!!.seedType.harvest.livesReplenish) {
                mainVarbit.decreaseByOne()
            }
        } else {
            logInvalidOperation("remove life")
        }
    }

    fun addLife() {
        updateLifes(1)
        if (seed!!.seedType.harvest.livesReplenish) {
            mainVarbit.increaseByOne()
        }
    }

    fun checkHealth() {
        if (mainVarbit.value == seed?.harvest?.healthCheckVarbit) {
            mainVarbit.set(seed!!.harvest.fullLivesHarvestableVarbit)
        }
    }

    private fun updateLifes(delta: Int) = setLives(livesLeft + delta)

    fun setLives(lives: Int) {
        livesVarbit.set(lives)
    }

    private fun removeAllLives() {
        setLives(0)
    }

    fun clear() {
        mainVarbit.set(emptyPatchVarbit)
        compost(CompostState.None)
        removeProtection()
        removeAllLives()
    }

    private fun findSeed(): Seed? {
        if (isWeedy || isEmpty) {
            return null
        }

        val varbit = mainVarbit.value
        return Seed.values().firstOrNull { it.isPlanted(patch, varbit) }
    }

    private fun logInvalidOperation(operation: String) {
        logger.error("Invalid operation called for player '${player.username}' on patch ${patch.id} with varbit ${mainVarbit.value}: $operation")
    }

    override fun toString(): String {
        return "seed: $seed; growthStage: $growthStage; isDiseased: $isDiseased; isDead: $isDead; compostState: $compostState; isProtectedThroughPayment: $isProtectedThroughPayment; isWatered: $isWatered; livesLeft: $livesLeft; isWeedy: $isWeedy; isWeedsFullyGrown: $isWeedsFullyGrown; isEmpty: $isEmpty; isPlantFullyGrown: $isPlantFullyGrown; isFullyGrown: $isFullyGrown; isProtected: $isProtected; "
    }

    companion object : KLogging() {
        private const val maxWeeds = 3
        private const val emptyPatchVarbit = 3

        private val weedVarbits = 0..2
    }
}<|MERGE_RESOLUTION|>--- conflicted
+++ resolved
@@ -2,6 +2,7 @@
 
 import gg.rsmod.game.model.entity.Player
 import gg.rsmod.plugins.api.ext.farmingManager
+import gg.rsmod.plugins.api.ext.message
 import gg.rsmod.plugins.content.skills.farming.constants.CompostState
 import gg.rsmod.plugins.content.skills.farming.data.FlowerProtection
 import gg.rsmod.plugins.content.skills.farming.data.Patch
@@ -22,15 +23,12 @@
 
     val seed get() = findSeed()
     val growthStage get() = seed?.growthStage(mainVarbit.value)
-<<<<<<< HEAD
     val isDiseased get() = seed?.diseasedVarbits?.let { mainVarbit.value in it } ?: false
     val isDead get() = seed?.diedVarbits?.let { mainVarbit.value in it } ?: false
-    val compostState get() = CompostState.fromVarbit(compostVarbit.value)
-=======
-    val isDiseased get() = seed?.isDiseased(mainVarbit.value) ?: false
-    val isDead get() = seed?.isDead(mainVarbit.value) ?: false
-    val compostState get() = CompostState.fromVarbit(compostVarbit.value) ?: CompostState.None
->>>>>>> 4c585396
+    val compostState get() = CompostState.fromVarbit(compostVarbit.value) ?: run {
+        player.message(compostVarbit.value.toString())
+        CompostState.None
+    }
     val isProtectedThroughPayment get() = protectedVarbit.value == 1
     val isWatered get() = seed?.wateredVarbits?.let { mainVarbit.value in it } ?: false
     val livesLeft get() = if (seed?.seedType?.harvest?.livesReplenish == true) produceAvailable else livesVarbit.value
