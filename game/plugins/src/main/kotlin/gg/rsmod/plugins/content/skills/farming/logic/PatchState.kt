package gg.rsmod.plugins.content.skills.farming.logic

import gg.rsmod.game.model.entity.Player
import gg.rsmod.plugins.api.ext.farmingManager
import gg.rsmod.plugins.content.skills.farming.constants.CompostState
import gg.rsmod.plugins.content.skills.farming.data.FlowerProtection
import gg.rsmod.plugins.content.skills.farming.data.Patch
import gg.rsmod.plugins.content.skills.farming.data.Seed

/**
 * Stores all relevant data related to a patch. This should be the only single class that handles mutations related to a patch
 */
<<<<<<< HEAD
class PatchState(private val patch: Patch, private val player: Player) {
=======
class PatchState(val patch: Patch, private val player: Player) {
>>>>>>> 8316e69a

    private val mainVarbit = VarbitUpdater(patch.varbit, player)
    private val protectedVarbit = VarbitUpdater(patch.id + 20000, player)
    private val compostVarbit = VarbitUpdater(patch.id + 30000, player)
    private val livesVarbit = VarbitUpdater(patch.id + 40000, player)

    private val weeds get() = if (mainVarbit.value in weedVarbits) 3 - mainVarbit.value else 0

    val seed get() = findSeed()
    val growthStage get() = seed?.growthStage(mainVarbit.value)
    val isDiseased get() = seed?.isDiseased(mainVarbit.value) ?: false
    val isDead get() = seed?.isDead(mainVarbit.value) ?: false
    val compostState get() = CompostState.fromVarbit(compostVarbit.value)
    val isProtectedThroughPayment get() = protectedVarbit.value == 1
    val isWatered get() = seed?.isWatered(mainVarbit.value) ?: false
<<<<<<< HEAD
    val livesLeft get() = livesVarbit.value
=======
    val livesLeft get() = if (isProducing) produceAvailable else livesVarbit.value
>>>>>>> 8316e69a
    val isWeedy get() = weeds > 0
    val isWeedsFullyGrown get() = weeds == maxWeeds
    val isEmpty get() = mainVarbit.value == emptyPatchVarbit
    val isPlantFullyGrown get() = seed?.let {
        if (it.seedType.harvest.livesReplenish) {
            it.growth.growthStages == growthStage!! || it.isProducing(mainVarbit.value)
        } else {
            it.growth.growthStages == growthStage!!
        }
    } ?: false
    val isFullyGrown get() = isWeedsFullyGrown || isPlantFullyGrown
    val isProtected get() = isProtectedThroughPayment // TODO: flowers protecting allotments
    val healthCanBeChecked get() = seed?.let { it.harvest.healthCheckXp != null && it.isAtHealthCheck(mainVarbit.value) } ?: false
    val isProducing get() = seed?.isProducing(mainVarbit.value) ?: false
<<<<<<< HEAD
    val canBeChopped get() = isPlantFullyGrown && seed!!.harvest.choppedDownVarbit != null && livesLeft == 0
    val isChoppedDown get() = seed != null && seed!!.harvest.choppedDownVarbit == mainVarbit.value
=======
    val produceAvailable get() = seed?.produceAvailable(mainVarbit.value) ?: 0
    val canBeChopped get() = isPlantFullyGrown && seed!!.harvest.choppedDownVarbit != null && livesLeft == 0
    val isChoppedDown get() = seed != null && seed!!.harvest.choppedDownVarbit == mainVarbit.value
    val isProtectedByFlower get() = seed?.let { s ->
        val patch = FlowerProtection.allotmentLinks[patch] ?: return@let null
        val flowerManager = player.farmingManager().getPatchManager(patch)
        val flower = flowerManager.state.seed ?: return@let null
        flowerManager.state.isPlantFullyGrown && s in (FlowerProtection.protections[flower] ?: listOf())
    } ?: false
>>>>>>> 8316e69a

    fun removeWeed() {
        mainVarbit.increaseByOne()
    }

    fun addWeed() {
        mainVarbit.decreaseByOne()
    }

    fun plantSeed(plantedSeed: Seed) {
        mainVarbit.set(plantedSeed.plant.plantedVarbit)
        if (seed!!.seedType.harvest.fixedLives) {
            setLives(seed!!.plant.baseLives)
        } else {
            setLives(seed!!.plant.baseLives + compostState.lives)
        }
    }

    fun compost(type: CompostState) {
        compostVarbit.set(type.varbitValue)
    }

    fun growSeed() {
        if (seed!!.seedType.harvest.livesReplenish && growthStage == seed!!.growth.growthStages - 1) {
            mainVarbit.set(seed!!.harvest.healthCheckVarbit!!)
        } else {
            mainVarbit.set(seed!!.plant.plantedVarbit + growthStage!! + 1)
        }
    }

    fun water() {
        mainVarbit.set(seed!!.growth.waterVarbit!! + growthStage!!)
    }

    fun protect() {
        protectedVarbit.set(1)
    }

    fun removeProtection() {
        protectedVarbit.set(0)
    }

    fun disease() {
        mainVarbit.set(seed!!.growth.diseaseVarbit + growthStage!!)
    }

    fun cure() {
        mainVarbit.set(seed!!.plant.plantedVarbit + growthStage!!)
    }

    fun die() {
        mainVarbit.set(seed!!.growth.diedVarbit + growthStage!!)
    }

    fun chopDown() {
        mainVarbit.set(seed!!.harvest.choppedDownVarbit!!)
    }

    fun removeLive() {
        updateLives(-1)
        if (seed!!.seedType.harvest.livesReplenish) {
            mainVarbit.decreaseByOne()
        }
    }

    fun addLive() {
        updateLives(1)
        if (seed!!.seedType.harvest.livesReplenish) {
            mainVarbit.increaseByOne()
        }
    }

    fun checkHealth() {
        mainVarbit.set(seed!!.plant.plantedVarbit + seed!!.growth.growthStages + seed!!.plant.baseLives)
    }

    private fun updateLives(delta: Int) = setLives(livesLeft + delta)

    fun setLives(lives: Int) {
        livesVarbit.set(lives)
    }

    private fun removeAllLives() {
        setLives(0)
    }

    fun clear() {
        mainVarbit.set(emptyPatchVarbit)
        compost(CompostState.None)
        removeProtection()
        removeAllLives()
    }

    private fun findSeed(): Seed? {
        if (isWeedy || isEmpty) {
            return null
        }

        val varbit = mainVarbit.value
        return Seed.values().firstOrNull { it.isPlanted(patch, varbit) }
    }

    override fun toString(): String {
        return "seed: $seed; growthStage: $growthStage; isDiseased: $isDiseased; isDead: $isDead; compostState: $compostState; isProtectedThroughPayment: $isProtectedThroughPayment; isWatered: $isWatered; livesLeft: $livesLeft; isWeedy: $isWeedy; isWeedsFullyGrown: $isWeedsFullyGrown; isEmpty: $isEmpty; isPlantFullyGrown: $isPlantFullyGrown; isFullyGrown: $isFullyGrown; isProtected: $isProtected; "
    }

    companion object {
        private const val maxWeeds = 3
        private const val emptyPatchVarbit = 3

        private val weedVarbits = 0..2
    }
}<|MERGE_RESOLUTION|>--- conflicted
+++ resolved
@@ -10,11 +10,7 @@
 /**
  * Stores all relevant data related to a patch. This should be the only single class that handles mutations related to a patch
  */
-<<<<<<< HEAD
-class PatchState(private val patch: Patch, private val player: Player) {
-=======
 class PatchState(val patch: Patch, private val player: Player) {
->>>>>>> 8316e69a
 
     private val mainVarbit = VarbitUpdater(patch.varbit, player)
     private val protectedVarbit = VarbitUpdater(patch.id + 20000, player)
@@ -30,11 +26,7 @@
     val compostState get() = CompostState.fromVarbit(compostVarbit.value)
     val isProtectedThroughPayment get() = protectedVarbit.value == 1
     val isWatered get() = seed?.isWatered(mainVarbit.value) ?: false
-<<<<<<< HEAD
-    val livesLeft get() = livesVarbit.value
-=======
     val livesLeft get() = if (isProducing) produceAvailable else livesVarbit.value
->>>>>>> 8316e69a
     val isWeedy get() = weeds > 0
     val isWeedsFullyGrown get() = weeds == maxWeeds
     val isEmpty get() = mainVarbit.value == emptyPatchVarbit
@@ -49,10 +41,6 @@
     val isProtected get() = isProtectedThroughPayment // TODO: flowers protecting allotments
     val healthCanBeChecked get() = seed?.let { it.harvest.healthCheckXp != null && it.isAtHealthCheck(mainVarbit.value) } ?: false
     val isProducing get() = seed?.isProducing(mainVarbit.value) ?: false
-<<<<<<< HEAD
-    val canBeChopped get() = isPlantFullyGrown && seed!!.harvest.choppedDownVarbit != null && livesLeft == 0
-    val isChoppedDown get() = seed != null && seed!!.harvest.choppedDownVarbit == mainVarbit.value
-=======
     val produceAvailable get() = seed?.produceAvailable(mainVarbit.value) ?: 0
     val canBeChopped get() = isPlantFullyGrown && seed!!.harvest.choppedDownVarbit != null && livesLeft == 0
     val isChoppedDown get() = seed != null && seed!!.harvest.choppedDownVarbit == mainVarbit.value
@@ -62,7 +50,6 @@
         val flower = flowerManager.state.seed ?: return@let null
         flowerManager.state.isPlantFullyGrown && s in (FlowerProtection.protections[flower] ?: listOf())
     } ?: false
->>>>>>> 8316e69a
 
     fun removeWeed() {
         mainVarbit.increaseByOne()
