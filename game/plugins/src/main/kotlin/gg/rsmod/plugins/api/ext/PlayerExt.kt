package gg.rsmod.plugins.api.ext

import com.google.common.primitives.Ints
import gg.rsmod.game.fs.def.ItemDef
import gg.rsmod.game.fs.def.VarbitDef
import gg.rsmod.game.message.impl.*
import gg.rsmod.game.model.Direction
import gg.rsmod.game.model.Tile
import gg.rsmod.game.model.World
<<<<<<< HEAD
import gg.rsmod.game.model.attr.BAR_TYPE
import gg.rsmod.game.model.attr.CURRENT_SHOP_ATTR
import gg.rsmod.game.model.attr.INTERACTING_PLAYER_ATTR
import gg.rsmod.game.model.attr.LAST_KNOWN_WEAPON_TYPE
=======
import gg.rsmod.game.model.attr.*
>>>>>>> c1de57de
import gg.rsmod.game.model.bits.BitStorage
import gg.rsmod.game.model.bits.StorageBits
import gg.rsmod.game.model.container.ContainerStackType
import gg.rsmod.game.model.container.ItemContainer
import gg.rsmod.game.model.entity.Player
import gg.rsmod.game.model.interf.DisplayMode
import gg.rsmod.game.model.item.Item
import gg.rsmod.game.model.shop.PurchasePolicy
import gg.rsmod.game.model.timer.SKULL_ICON_DURATION_TIMER
import gg.rsmod.game.sync.block.UpdateBlockType
import gg.rsmod.plugins.api.*
import gg.rsmod.plugins.content.combat.createProjectile
import gg.rsmod.plugins.content.combat.strategy.MagicCombatStrategy
import gg.rsmod.plugins.content.skills.smithing.data.BarProducts
import gg.rsmod.plugins.content.skills.smithing.data.BarType
import gg.rsmod.plugins.content.skills.smithing.data.SmithingType
import gg.rsmod.util.BitManipulation
import gg.rsmod.util.Misc
import java.lang.ref.WeakReference
import kotlin.math.max

/**
 * The interface key used by inventory overlays
 */
const val INVENTORY_INTERFACE_KEY = 93

/**
 * The id of the script used to initialise the interface overlay options. The 'big' variant of this script
 * is used as it supports up to eight options rather than five.
 *
 * https://github.com/RuneStar/cs2-scripts/blob/master/scripts/[clientscript,interface_inv_init_big].cs2
 */
const val INTERFACE_INV_INIT_BIG = 150

const val MAKE_QUANTITY_VARBIT = 8095

const val MAKE_MAX_QUANTITY_VARBIT = 8094

fun Player.openShop(shop: String) {
    val s = world.getShop(shop)
    if (s != null) {
        attr[CURRENT_SHOP_ATTR] = s
        setVarp(118, 4) // main stock container id
        if(s.containsSamples) {
            setVarp(1496, 6) // free sample stock container id
        } else {
            setVarp(1496, -1)
        }
        sendTempVarbit(532, 995) // currency
        shopDirty = true
        setVarc(199, -1)
        openInterface(interfaceId = 621, dest = InterfaceDestination.TAB_AREA)
        openInterface(interfaceId = 620, dest = InterfaceDestination.MAIN_SCREEN)

        for (i in 0..40) {
            setVarc(946 + i, 0) // sets price amount on individual item container
        }
        setInterfaceEvents(
            interfaceId = 620,
            component = 25,
            from = 0,
            to = s.items.filterNotNull().size * 6,
            setting = 1150
        )
        if (s.sampleItems.filterNotNull().isNotEmpty()) {
            setInterfaceEvents(
                interfaceId = 620,
                component = 26,
                from = 0,
                to = s.sampleItems.filterNotNull().size * 4,
                setting = 1150
            )
        }
        setComponentText(interfaceId = 620, component = 20, text = s.name)
        if(s.purchasePolicy == PurchasePolicy.BUY_TRADEABLES) {
            setComponentHidden(interfaceId = 620, component = 19, hidden = false)
        }
    } else {
        World.logger.warn { "Player \"$username\" is unable to open shop \"$shop\" as it does not exist." }
    }
}

/**
 * Used primarily for firemaking, and finding the next available tile
 * for the player to walk to. Another use-case I found was for bird nests
 * from woodcutting
 */
fun Player.findWesternTile() : Tile {
    return listOf(
        Direction.WEST,
        Direction.EAST,
        Direction.SOUTH,
        Direction.NORTH
    ).firstNotNullOfOrNull { direction ->
        if (world.collision.isBlocked(tile, direction, false)) {
            null
        } else {
            tile.step(direction, 1).takeUnless(world.collision::isClipped)
        }
    } ?: tile
}

fun Player.message(message: String, type: ChatMessageType = ChatMessageType.GAME_MESSAGE, username: String? = null) {
    write(MessageGameMessage(type = type.id, message = message, username = username))
}

fun Player.filterableMessage(message: String) {
    write(MessageGameMessage(type = ChatMessageType.FILTERED.id, message = message, username = null))
}

fun Player.runClientScript(id: Int, vararg args: Any) {
    write(RunClientScriptMessage(id, *args))
}

fun Player.focusTab(tab: GameframeTab) {
    runClientScript(915, tab.id)
}

fun Player.setInterfaceUnderlay(color: Int, transparency: Int) {
    runClientScript(2524, color, transparency)
}

fun Player.setInterfaceEvents(interfaceId: Int, component: Int, range: IntRange, setting: Int) {
    write(IfSetEventsMessage(hash = ((interfaceId shl 16) or component), fromChild = range.first, toChild = range.last, setting = setting))
}

fun Player.setComponentText(interfaceId: Int, component: Int, text: String) {
    write(IfSetTextMessage(interfaceId, component, text))
}

fun Player.setVarcString(id: Int, text: String) {
    write(VarcStringMessage(id, text))
}

fun Player.setComponentHidden(interfaceId: Int, component: Int, hidden: Boolean) {
    write(IfSetHideMessage(hash = ((interfaceId shl 16) or component), hidden = hidden))
}

fun Player.setComponentSprite(interfaceId: Int, component: Int, sprite: Int) {
    write(IfSetSpriteMessage(hash = ((interfaceId shl 16) or component), sprite = sprite))
}

fun Player.setComponentScrollVertical(interfaceId: Int, component: Int, height: Int) {
    write(IfSetScrollVerticalMessage(hash = ((interfaceId shl 16) or component), height = height))
}

fun Player.setComponentItem(interfaceId: Int, component: Int, item: Int, amountOrZoom: Int) {
    write(IfSetObjectMessage(hash = ((interfaceId shl 16) or component), item = item, amount = amountOrZoom))
}

fun Player.setComponentNpcHead(interfaceId: Int, component: Int, npc: Int) {
    write(IfSetNpcHeadMessage(hash = ((interfaceId shl 16) or component), npc = npc))
}

fun Player.setComponentPlayerHead(interfaceId: Int, component: Int) {
    write(IfSetPlayerHeadMessage(hash = ((interfaceId shl 16) or component)))
}

fun Player.setComponentAnim(interfaceId: Int, component: Int, anim: Int) {
    write(IfSetAnimMessage(hash = ((interfaceId shl 16) or component), anim = anim))
}

/**
 * Use this method to open an interface id on top of an [InterfaceDestination]. This
 * method should always be preferred over
 *
 * ```
 * openInterface(parent: Int, child: Int, component: Int, type: Int, isMainComponent: Boolean)
 * ```
 *
 * as it holds logic that must be handled for certain [InterfaceDestination]s.
 */
fun Player.openInterface(interfaceId: Int, dest: InterfaceDestination, fullscreen: Boolean = false) {
    val displayMode = if (!fullscreen) interfaces.displayMode else DisplayMode.FULLSCREEN
    val child = getChildId(dest, displayMode)
    val parent = getDisplayComponentId(displayMode)
    if (displayMode == DisplayMode.FULLSCREEN) {
        openOverlayInterface(displayMode)
    }
    openInterface(parent, child, interfaceId, if (dest.clickThrough) 1 else 0, isModal = dest == InterfaceDestination.MAIN_SCREEN || dest == InterfaceDestination.MAIN_SCREEN_FULL)
}

/**
 * Use this method to open an interface id on top of an [InterfaceDestination]. This
 * method should always be preferred over
 *
 * ```
 * openInterface(parent: Int, child: Int, component: Int, type: Int, isMainComponent: Boolean)
 * ```
 *
 * as it holds logic that must be handled for certain [InterfaceDestination]s.
 */
fun Player.openChatboxInterface(interfaceId: Int, child: Int, dest: InterfaceDestination, fullscreen: Boolean = false) {
    val displayMode = if (!fullscreen) interfaces.displayMode else DisplayMode.FULLSCREEN
    val parent = dest.interfaceId
    if (displayMode == DisplayMode.FULLSCREEN) {
        openOverlayInterface(displayMode)
    }
    openInterface(parent, child, interfaceId, if (dest.clickThrough) 1 else 0, isModal = dest == InterfaceDestination.MAIN_SCREEN)
}

/**
 * Use this method to "re-open" an [InterfaceDestination]. This method should always
 * be preferred over
 *
 * ```
 * openInterface(parent: Int, child: Int, interfaceId: Int, type: Int, mainInterface: Boolean)
 * ````
 *
 * as it holds logic that must be handled for certain [InterfaceDestination]s.
 */
fun Player.openInterface(dest: InterfaceDestination, autoClose: Boolean = false) {
    val displayMode = if (!autoClose) interfaces.displayMode else DisplayMode.FULLSCREEN
    val child = getChildId(dest, displayMode)
    val parent = getDisplayComponentId(displayMode)
    if (displayMode == DisplayMode.FULLSCREEN) {
        openOverlayInterface(displayMode)
    }
    openInterface(parent, child, dest.interfaceId, if (dest.clickThrough) 1 else 0, isModal = dest == InterfaceDestination.MAIN_SCREEN)
}

fun Player.openInterface(parent: Int, child: Int, interfaceId: Int, type: Int = 0, isModal: Boolean = false) {
    if (isModal) {
        interfaces.openModal(parent, child, interfaceId)
    } else {
        interfaces.open(parent, child, interfaceId)
    }
    write(IfOpenSubMessage(parent, child, interfaceId, type))
}

fun Player.closeInterface(interfaceId: Int) {
    if (interfaceId == interfaces.getModal()) {
        interfaces.setModal(-1)
    }
    val hash = interfaces.close(interfaceId)
    if (hash != -1) {
        write(IfCloseSubMessage(hash))
    }
}

fun Player.closeInterface(dest: InterfaceDestination) {
    val displayMode = interfaces.displayMode
    val child = getChildId(dest, displayMode)
    val parent = getDisplayComponentId(displayMode)
    val hash = interfaces.close(parent, child)
    if (hash != -1) {
        write(IfCloseSubMessage((parent shl 16) or child))
    }
}

fun Player.closeComponent(parent: Int, child: Int) {
    interfaces.close(parent, child)
    write(IfCloseSubMessage((parent shl 16) or child))
}

fun Player.closeInputDialog() {
}

fun Player.getInterfaceAt(dest: InterfaceDestination): Int {
    val displayMode = interfaces.displayMode
    val child = getChildId(dest, displayMode)
    val parent = getDisplayComponentId(displayMode)
    return interfaces.getInterfaceAt(parent, child)
}

fun Player.isInterfaceVisible(interfaceId: Int): Boolean = interfaces.isVisible(interfaceId)

fun Player.toggleDisplayInterface(newMode: DisplayMode) {
    if (interfaces.displayMode != newMode) {
        interfaces.displayMode = newMode

        openOverlayInterface(newMode)
        InterfaceDestination.values.filter { pane -> pane.interfaceId != -1 }.forEach { pane ->
            openInterface(pane.interfaceId, pane)
        }
    }
}

fun Player.openOverlayInterface(displayMode: DisplayMode) {
    if (displayMode != interfaces.displayMode) {
        interfaces.setVisible(parent = getDisplayComponentId(interfaces.displayMode), child = getChildId(InterfaceDestination.MAIN_SCREEN, interfaces.displayMode), visible = false)
    }
    val component = getDisplayComponentId(displayMode)
    interfaces.setVisible(parent = getDisplayComponentId(displayMode), child = 0, visible = true)
    write(IfOpenTopMessage(component, 1))
}

fun Player.sendItemContainer(key: Int, items: Array<Item?>) {
    write(UpdateInvFullMessage(containerKey = key, items = items, invother = false))
}

fun Player.sendItemContainer(key: Int, container: ItemContainer) = sendItemContainer(key, container.rawItems)

fun Player.updateItemContainer(interfaceId: Int, component: Int, oldItems: Array<Item?>, newItems: Array<Item?>) {
    write(UpdateInvPartialMessage(interfaceId = interfaceId, component = component, oldItems = oldItems, newItems = newItems))
}

fun Player.updateItemContainer(interfaceId: Int, component: Int, key: Int, oldItems: Array<Item?>, newItems: Array<Item?>) {
    write(UpdateInvPartialMessage(interfaceId = interfaceId, component = component, containerKey = key, oldItems = oldItems, newItems = newItems))
}

fun Player.updateItemContainer(key: Int, oldItems: Array<Item?>, newItems: Array<Item?>) {
    write(UpdateInvPartialMessage(containerKey = key, oldItems = oldItems, newItems = newItems))
}

/**
 * Sends a container type referred to as 'invother' in CS2, which is used for displaying a second container with
 * the same container key. An example of this is the trade accept screen, where the list of items being traded is stored
 * in container 90 for both the player's container, and the partner's container. A container becomes 'invother' when it's
 * component hash is less than -70000, which internally translates the container key to (key + 32768). We can achieve this by either
 * sending a component hash of less than -70000, or by setting the key ourselves. I feel like the latter makes more sense.
 *
 * Special thanks to Polar for explaining this concept to me.
 *
 * https://github.com/RuneStar/cs2-scripts/blob/a144f1dceb84c3efa2f9e90648419a11ee48e7a2/scripts/script768.cs2
 *
 *
 * -- Note* Alycia
 * It appears that 667 has a new way of doing this, and that is by sending a byte in the packet
 * to flag if the inventory/container is an "invother". More research into this would provide
 * better documentation, but I assume this is pretty self-explanatory with regard to the above note.
 *
 */
fun Player.sendItemContainerOther(key: Int, container: ItemContainer) {
    write(UpdateInvFullMessage(containerKey = key, items = container.rawItems, invother = true))
}

fun Player.sendRunEnergy(energy: Int) {
    write(UpdateRunEnergyMessage(energy))
}

fun Player.playSound(id: Int, volume: Int = 1, delay: Int = 0) {
    write(SynthSoundMessage(sound = id, volume = volume, delay = delay))
}

fun Player.playSong(id: Int) {
    write(MidiSongMessage(0, id, 255))
}

fun Player.getVarp(id: Int): Int = varps.getState(id)

fun Player.setVarp(id: Int, value: Int) {
    varps.setState(id, value)
}

fun Player.toggleVarp(id: Int) {
    varps.setState(id, varps.getState(id) xor 1)
}

fun Player.syncVarp(id: Int) {
    setVarp(id, getVarp(id))
}

fun Player.getVarbit(id: Int): Int {
    val def = world.definitions.get(VarbitDef::class.java, id)
    return varps.getBit(def.varp, def.startBit, def.endBit)
}

fun Player.setVarbit(id: Int, value: Int) {
    val def = world.definitions.get(VarbitDef::class.java, id)
    varps.setBit(def.varp, def.startBit, def.endBit, value)
}

fun Player.setVarc(id: Int, value: Int) {
    val message = if (id in -Byte.MAX_VALUE..Byte.MAX_VALUE) VarcSmallMessage(id, value) else VarcLargeMessage(id, value)
    write(message)
}

/**
 * Write a varbit message to the player's client without actually modifying
 * its varp value in [Player.varps].
 */
fun Player.sendTempVarbit(id: Int, value: Int) {
    val def = world.definitions.get(VarbitDef::class.java, id)
    val state = BitManipulation.setBit(varps.getState(def.varp), def.startBit, def.endBit, value)
    val message = if (state in -Byte.MAX_VALUE..Byte.MAX_VALUE) VarpSmallMessage(def.varp, state) else VarpLargeMessage(def.varp, state)
    write(message)
}


fun Player.toggleVarbit(id: Int) {
    val def = world.definitions.get(VarbitDef::class.java, id)
    varps.setBit(def.varp, def.startBit, def.endBit, getVarbit(id) xor 1)
}

fun Player.setMapFlag(x: Int, z: Int) {
    write(SetMapFlagMessage(x, z))
}

fun Player.clearMapFlag() {
    setMapFlag(255, 255)
}

fun Player.sendOption(option: String, id: Int, leftClick: Boolean = false) {
    check(id in 1..options.size) { "Option id must range from [1-${options.size}]" }
    val index = id - 1
    options[index] = option
    write(SetOpPlayerMessage(option, index, leftClick, -1))
}

/**
 * Checks if the player has an option with the name [option] (case-sensitive).
 */
fun Player.hasOption(option: String, id: Int = -1): Boolean {
    check(id == -1 || id in 1..options.size) { "Option id must range from [1-${options.size}]" }
    return if (id != -1) options.any { it == option } else options[id - 1] == option
}

/**
 * Removes the option with [id] from this player.
 */
fun Player.removeOption(id: Int) {
    check(id in 1..options.size) { "Option id must range from [1-${options.size}]" }
    val index = id - 1
    write(SetOpPlayerMessage("null", index, false, -1))
    options[index] = null
}

fun Player.getStorageBit(storage: BitStorage, bits: StorageBits): Int = storage.get(this, bits)

fun Player.hasStorageBit(storage: BitStorage, bits: StorageBits): Boolean = storage.get(this, bits) != 0

fun Player.setStorageBit(storage: BitStorage, bits: StorageBits, value: Int) {
    storage.set(this, bits, value)
}

fun Player.toggleStorageBit(storage: BitStorage, bits: StorageBits) {
    storage.set(this, bits, storage.get(this, bits) xor 1)
}

fun Player.heal(amount: Int, capValue: Int = 0) {
    alterLifepoints(value = amount, capValue = capValue)
}

fun Player.hasSpellbook(book: Spellbook): Boolean = getVarbit(4070) == book.id

fun Player.getSpellbook(): Spellbook = Spellbook.values.first { getVarbit(4070) == it.id }

fun Player.setSpellbook(book: Spellbook) = setVarbit(4070, book.id)

fun Player.getWeaponType(): Int = attr[LAST_KNOWN_WEAPON_TYPE] ?: 0

fun Player.getMaximumMakeQuantity(): Int = getVarbit(MAKE_MAX_QUANTITY_VARBIT)

fun Player.getMakeQuantity(): Int = getVarbit(MAKE_QUANTITY_VARBIT)

fun Player.getAttackStyle(): Int = getVarp(43)

fun Player.hasWeaponType(type: WeaponType, vararg others: WeaponType): Boolean = getWeaponType() == type.id || others.isNotEmpty() && getWeaponType() in others.map { it.id }

fun Player.hasEquipped(slot: EquipmentType, vararg items: Int): Boolean {
    check(items.isNotEmpty()) { "Items shouldn't be empty." }
    return items.any { equipment.hasAt(slot.id, it) }
}

fun Player.hasEquipped(items: IntArray) = items.all { equipment.contains(it) }

fun Player.getEquipment(slot: EquipmentType): Item? = equipment[slot.id]

fun Player.setSkullIcon(icon: SkullIcon) {
    skullIcon = icon.id
    addBlock(UpdateBlockType.APPEARANCE)
}

fun Player.skull(icon: SkullIcon, durationCycles: Int) {
    check(icon != SkullIcon.NONE)
    setSkullIcon(icon)
    timers[SKULL_ICON_DURATION_TIMER] = durationCycles
}

fun Player.hasSkullIcon(icon: SkullIcon): Boolean = skullIcon == icon.id

fun Player.isClientResizable(): Boolean = interfaces.displayMode == DisplayMode.RESIZABLE_NORMAL || interfaces.displayMode == DisplayMode.RESIZABLE_LIST

fun Player.inWilderness(): Boolean = false

fun Player.sendWorldMapTile() {
    runClientScript(1749, tile.as30BitInteger)
}
fun Player.sendWeaponComponentInformation() {
    for(slot in 11..14) {
        setInterfaceEvents(interfaceId = 884, component = slot, from = -1, to = 0, setting = 2)
    }
    val weapon = getEquipment(EquipmentType.WEAPON)
    if (weapon != null) {
        val definition = world.definitions.get(ItemDef::class.java, weapon.id)
        attr[LAST_KNOWN_WEAPON_TYPE] = max(0, definition.weaponType)
    } else {
        attr[LAST_KNOWN_WEAPON_TYPE] = WeaponType.NONE.id
    }
}

fun Player.calculateAndSetCombatLevel(): Boolean {
    val old = combatLevel

    val attack = getSkills().getMaxLevel(Skills.ATTACK)
    val defence = getSkills().getMaxLevel(Skills.DEFENCE)
    val strength = getSkills().getMaxLevel(Skills.STRENGTH)
    val hitpoints = getSkills().getMaxLevel(Skills.HITPOINTS)
    val prayer = getSkills().getMaxLevel(Skills.PRAYER)
    val ranged = getSkills().getMaxLevel(Skills.RANGED)
    val magic = getSkills().getMaxLevel(Skills.MAGIC)

    val base = Ints.max(strength + attack, magic * 2, ranged * 2)

    combatLevel = ((base * 1.3 + defence + hitpoints + prayer / 2) / 4).toInt()

    val changed = combatLevel != old
    if (changed) {
        addBlock(UpdateBlockType.APPEARANCE)
        return true
    }

    return false
}

fun Player.buildSmithingInterface(bar: BarType) {
    val type = BarProducts.getBars(bar)
    attr[BAR_TYPE] = bar.item
    val componentIds = arrayOf(266, 169, 65, 97, 81, 89, 209, 161, 169)
    // Hide all the "extra" components, dart tips, lanterns, claws, etc..
    componentIds.forEach { component ->
        setComponentHidden(interfaceId = 300, component = component, hidden = true)
    }

    // Unlocks pickaxe component
    setComponentHidden(interfaceId = 300, component = 266, hidden = false)

    type.filterNotNull().forEach {

        // Unlock "extra" components if the type exists
        when(it.smithingType) {
            SmithingType.TYPE_GRAPPLE_TIP -> setComponentHidden(interfaceId = 300, component = 169, hidden = false)
            SmithingType.TYPE_DART_TIPS -> setComponentHidden(interfaceId = 300, component = 65, hidden = false)
            SmithingType.TYPE_IRON_SPIT -> setComponentHidden(interfaceId = 300, component = 89, hidden = false)
            SmithingType.TYPE_WIRE -> setComponentHidden(interfaceId = 300, component = 81, hidden = false)
            SmithingType.TYPE_CLAWS ->  setComponentHidden(interfaceId = 300, component = 209, hidden = false)
            SmithingType.TYPE_OIL_LANTERN ->  setComponentHidden(interfaceId = 300, component = 161, hidden = false)
            SmithingType.TYPE_BULLSEYE ->  setComponentHidden(interfaceId = 300, component = 161, hidden = false)
            SmithingType.TYPE_STUDS -> setComponentHidden(interfaceId = 300, component = 97, hidden = false)
            else -> {}
        }

        var color = ""

        // If the level requirement matches or exceeds the players current level
        if(getSkills().getCurrentLevel(Skills.SMITHING) >= it.level) {
            color = "<col=FFFFFF>"
        }

        // Set the items name
        setComponentText(interfaceId = 300, component = it.smithingType.componentId, text = "$color${Misc.formatSentence(it.smithingType.name.replace("TYPE_", "").replace("_", " "))}")

        // If the players inventory contains the proper amount of bars
        if (inventory.getItemCount(it.barType.item) >= it.smithingType.barRequirement) {
            color = "<col=2DE120>"
            val str = "Bar"
            setComponentText(interfaceId = 300, component = it.smithingType.componentId + 1, text = "$color${it.smithingType.barRequirement} ${str.pluralSuffix(it.smithingType.barRequirement)}")
        }

        // Finally, send the item on the interface
        setComponentItem(interfaceId = 300, component = it.smithingType.componentId - 1, item = it.result, amountOrZoom = it.smithingType.producedAmount)
    }

    // Send the title
    setComponentText(interfaceId = 300, component = 14, text = bar.barName)

    // Open the main interface
    openInterface(dest = InterfaceDestination.MAIN_SCREEN, interfaceId = 300)
}
fun Player.calculateDeathContainers(): DeathContainers {
    /*var keepAmount = if (hasSkullIcon(SkullIcon.WHITE)) 0 else 3
    if (attr[PROTECT_ITEM_ATTR] == true) {
        keepAmount++
    }

    val keptContainer = ItemContainer(world.definitions, keepAmount, ContainerStackType.NO_STACK)
    val lostContainer = ItemContainer(world.definitions, inventory.capacity + equipment.capacity, ContainerStackType.NORMAL)

    var totalItems = inventory.rawItems.filterNotNull() + equipment.rawItems.filterNotNull()
    val valueService = world.getService(ItemMarketValueService::class.java)

    totalItems = if (valueService != null) {
        totalItems.sortedBy { it.id }.sortedWith(compareByDescending { valueService.get(it.id) })
    } else {
        totalItems.sortedBy { it.id }.sortedWith(compareByDescending { world.definitions.get(ItemDef::class.java, it.id).cost })
    }

    totalItems.forEach { item ->
        if (keepAmount > 0 && !keptContainer.isFull) {
            val add = keptContainer.add(item, assureFullInsertion = false)
            keepAmount -= add.completed
            if (add.getLeftOver() > 0) {
                lostContainer.add(item.id, add.getLeftOver())
            }
        } else {
            lostContainer.add(item)
        }
    }
     */
    return DeathContainers(kept = ItemContainer(world.definitions, 3, ContainerStackType.NO_STACK), lost = ItemContainer(world.definitions, inventory.capacity + equipment.capacity, ContainerStackType.NORMAL))
}

fun essenceTeleport(player: Player, dialogue: String = "Senventior disthine molenko!", targetTile: Tile) {
    val npc = player.getInteractingNpc()
    npc.attr[INTERACTING_PLAYER_ATTR] = WeakReference(player)
    val p = npc.getInteractingPlayer()
    npc.queue {
        npc.facePawn(npc.getInteractingPlayer())
        npc.forceChat(dialogue)
        npc.graphic(108)
        val projectile = npc.createProjectile(p, 109, ProjectileType.MAGIC)
        p.world.spawn(projectile)
        wait(MagicCombatStrategy.getHitDelay(npc.tile, p.tile) + 1)
<<<<<<< HEAD
=======
        p.attr[ESSENCE_MINE_INTERACTED_WITH] = npc.id
>>>>>>> c1de57de
        p.moveTo(targetTile)
        p.graphic(110)
    }
}

// Note: this does not take ground items, that may belong to the player, into
// account.
fun Player.hasItem(item: Int, amount: Int = 1): Boolean = containers.values.firstOrNull { container -> container.getItemCount(item) >= amount } != null

fun Player.isPrivilegeEligible(to: String): Boolean = world.privileges.isEligible(privilege, to)

fun Player.getStrengthBonus(): Int = equipmentBonuses[10]

fun Player.getRangedStrengthBonus(): Int = equipmentBonuses[11]

fun Player.getMagicDamageBonus(): Int = equipmentBonuses[12]

fun Player.getPrayerBonus(): Int = equipmentBonuses[13]<|MERGE_RESOLUTION|>--- conflicted
+++ resolved
@@ -7,14 +7,7 @@
 import gg.rsmod.game.model.Direction
 import gg.rsmod.game.model.Tile
 import gg.rsmod.game.model.World
-<<<<<<< HEAD
-import gg.rsmod.game.model.attr.BAR_TYPE
-import gg.rsmod.game.model.attr.CURRENT_SHOP_ATTR
-import gg.rsmod.game.model.attr.INTERACTING_PLAYER_ATTR
-import gg.rsmod.game.model.attr.LAST_KNOWN_WEAPON_TYPE
-=======
 import gg.rsmod.game.model.attr.*
->>>>>>> c1de57de
 import gg.rsmod.game.model.bits.BitStorage
 import gg.rsmod.game.model.bits.StorageBits
 import gg.rsmod.game.model.container.ContainerStackType
@@ -629,10 +622,7 @@
         val projectile = npc.createProjectile(p, 109, ProjectileType.MAGIC)
         p.world.spawn(projectile)
         wait(MagicCombatStrategy.getHitDelay(npc.tile, p.tile) + 1)
-<<<<<<< HEAD
-=======
         p.attr[ESSENCE_MINE_INTERACTED_WITH] = npc.id
->>>>>>> c1de57de
         p.moveTo(targetTile)
         p.graphic(110)
     }
