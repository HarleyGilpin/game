--- conflicted
+++ resolved
@@ -189,21 +189,10 @@
     val nextDoorId = if (newDoorId == -1) obj.id else newDoorId
     val rotation = if (newRotation == -1) obj.rot else newRotation
     val wait = if (waitTime == -1) 2 else waitTime
-<<<<<<< HEAD
-
     lockingQueue(lockState = LockState.DELAY_ACTIONS) {
         world.remove(obj)
         val openDoor = DynamicObject(id = nextDoorId, type = 0, rot = newRotation, tile = Tile(x = moveX, z = moveZ))
         playSound(Sfx.DOOR_OPEN)
-=======
-    val openDoorSfx = 62
-    val closeDoorSfx = 60
-
-    lockingQueue(lockState = LockState.DELAY_ACTIONS) {
-        world.remove(obj)
-        val openDoor = DynamicObject(id = nextDoorId, type = 0, rot = rotation, tile = Tile(x = moveX, z = moveZ))
-        playSound(id = openDoorSfx)
->>>>>>> 4c585396
         world.spawn(openDoor)
         if (movePlayerX != -1 || movePlayerZ != -1) {
             walkTo(tile = Tile(x = movePlayerX, z = movePlayerZ), detectCollision = false)
@@ -211,11 +200,7 @@
         wait(wait)
         world.remove(openDoor)
         world.spawn(obj)
-<<<<<<< HEAD
         playSound(Sfx.DOOR_CLOSE)
-=======
-        playSound(closeDoorSfx)
->>>>>>> 4c585396
     }
 }
 
